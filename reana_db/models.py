--- conflicted
+++ resolved
@@ -13,12 +13,10 @@
 import enum
 import math
 import uuid
-<<<<<<< HEAD
 from datetime import datetime
-=======
 import logging
->>>>>>> 327a8ad8
-
+
+from reana_commons.config import REANA_RUNTIME_KUBERNETES_KEEP_ALIVE_JOBS_WITH_STATUSES
 from reana_commons.utils import get_disk_usage
 from sqlalchemy import (
     BigInteger,
@@ -41,7 +39,6 @@
 from sqlalchemy_utils.models import Timestamp
 from sqlalchemy_utils.types.encrypted.encrypted_type import AesEngine
 
-<<<<<<< HEAD
 from reana_db.config import DB_SECRET_KEY, DEFAULT_QUOTA_LIMITS, DEFAULT_QUOTA_RESOURCES
 from reana_db.utils import (
     build_workspace_path,
@@ -49,12 +46,7 @@
     get_default_quota_resource,
     update_users_disk_quota,
 )
-=======
-from reana_commons.config import REANA_RUNTIME_KUBERNETES_KEEP_ALIVE_JOBS_WITH_STATUSES
-
-from reana_db.config import DB_SECRET_KEY
-from reana_db.utils import build_workspace_path
->>>>>>> 327a8ad8
+
 
 Base = declarative_base()
 
@@ -294,10 +286,6 @@
     type_ = Column(Enum(UserTokenType), nullable=False)
 
 
-<<<<<<< HEAD
-class RunStatus(enum.Enum):
-    """Enumeration of possible run statuses."""
-=======
 class CleanUpDependingOnStatusMixin:
     """Mixin to determine whether to clean up jobs for REANA status enums."""
 
@@ -319,9 +307,8 @@
         return not (job_status_name in keep_on_status_set)
 
 
-class WorkflowStatus(CleanUpDependingOnStatusMixin, enum.Enum):
-    """Enumeration of possible workflow statuses."""
->>>>>>> 327a8ad8
+class RunStatus(CleanUpDependingOnStatusMixin, enum.Enum):
+    """Enumeration of possible run statuses."""
 
     created = 0
     running = 1
