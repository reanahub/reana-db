# -*- coding: utf-8 -*-
#
# This file is part of REANA.
# Copyright (C) 2018, 2019, 2020 CERN.
#
# REANA is free software; you can redistribute it and/or modify it
# under the terms of the MIT License; see LICENSE file for more details.

"""REANA-DB."""

from __future__ import absolute_import, print_function

import os
import re

from setuptools import find_packages, setup

readme = open("README.rst").read()
history = open("CHANGES.rst").read()

tests_require = [
<<<<<<< HEAD
    "pytest-reana>=0.8.0a2,<0.9.0",
=======
    "pytest-reana>=0.7.0a1,<0.8.0",
    'google-auth<=1.24.0 ; python_version=="2.7"',
>>>>>>> 9648bfd1
]

extras_require = {
    "docs": ["Sphinx>=1.4.4", "sphinx-rtd-theme>=0.1.9", "sphinx-click>=1.0.4",],
    "tests": tests_require,
}

extras_require["all"] = []
for key, reqs in extras_require.items():
    if ":" == key[0]:
        continue
    extras_require["all"].extend(reqs)

setup_requires = [
    "pytest-runner>=2.7",
]

install_requires = [
    "alembic>=1.4.2",
    "psycopg2-binary>=2.6.1",
    "SQLAlchemy>=1.2.7",
    'sqlalchemy-utils>=0.35.0 ; python_version>="3"',
    'sqlalchemy-utils<=0.36.3 ; python_version=="2.7"',
    "cryptography>=2.9.2",  # Required by sqlalchemy_utils.EncryptedType
    "reana-commons>=0.8.0a8,<0.9.0",
]

packages = find_packages()


# Get the version string. Cannot be done with import!
with open(os.path.join("reana_db", "version.py"), "rt") as f:
    version = re.search(r'__version__\s*=\s*"(?P<version>.*)"\n', f.read()).group(
        "version"
    )

setup(
    name="reana-db",
    version=version,
    description=__doc__,
    license="MIT",
    long_description=readme + "\n\n" + history,
    author="REANA",
    author_email="info@reana.io",
    url="https://github.com/reanahub/reana-db",
    packages=packages,
    entry_points={"console_scripts": ["reana-db=reana_db.cli:cli"],},
    zip_safe=False,
    include_package_data=True,
    install_requires=install_requires,
    extras_require=extras_require,
    setup_requires=setup_requires,
    tests_require=tests_require,
    classifiers=[
        "Development Status :: 3 - Alpha",
        "Environment :: Web Environment",
        "Intended Audience :: Developers",
        "License :: OSI Approved :: MIT License",
        "Operating System :: OS Independent",
        "Programming Language :: Python :: 2",
        "Programming Language :: Python :: 2.7",
        "Programming Language :: Python :: 3",
        "Programming Language :: Python :: 3.6",
        "Programming Language :: Python :: 3.7",
        "Programming Language :: Python :: 3.8",
        "Programming Language :: Python :: 3.9",
        "Programming Language :: Python :: Implementation :: CPython",
        "Programming Language :: Python",
        "Topic :: Internet :: WWW/HTTP :: Dynamic Content",
        "Topic :: Software Development :: Libraries :: Python Modules",
    ],
)<|MERGE_RESOLUTION|>--- conflicted
+++ resolved
@@ -19,12 +19,8 @@
 history = open("CHANGES.rst").read()
 
 tests_require = [
-<<<<<<< HEAD
     "pytest-reana>=0.8.0a2,<0.9.0",
-=======
-    "pytest-reana>=0.7.0a1,<0.8.0",
     'google-auth<=1.24.0 ; python_version=="2.7"',
->>>>>>> 9648bfd1
 ]
 
 extras_require = {
